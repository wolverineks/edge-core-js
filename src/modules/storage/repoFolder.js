--- conflicted
+++ resolved
@@ -1,6 +1,3 @@
-<<<<<<< HEAD
-import { decryptAsync, encrypt } from '../../util/crypto/crypto.js'
-=======
 // @flow
 
 import type {
@@ -8,8 +5,7 @@
   DiskletFolder,
   EdgeIo
 } from '../../edge-core-index.js'
-import { decrypt, encrypt } from '../../util/crypto/crypto.js'
->>>>>>> 213dbd93
+import { decryptAsync, encrypt } from '../../util/crypto/crypto.js'
 import { utf8 } from '../../util/encoding.js'
 
 /**
@@ -30,30 +26,18 @@
     return this.file.delete()
   }
 
-<<<<<<< HEAD
-  getData () {
+  getData (): Promise<Uint8Array> {
     return this.file.getText().then(json => {
       const out = decryptAsync(this.io, json, this.dataKey)
       return out
     })
   }
 
-  getText () {
+  getText (): Promise<string> {
     return this.getData().then(data => {
       const out = utf8.stringify(data)
       return out
     })
-=======
-  getData (): Promise<Uint8Array> {
-    return this.file
-      .getText()
-      .then(text => JSON.parse(text))
-      .then(json => decrypt(json, this.dataKey))
-  }
-
-  getText (): Promise<string> {
-    return this.getData().then(data => utf8.stringify(data))
->>>>>>> 213dbd93
   }
 
   setData (data: Array<number> | Uint8Array): Promise<void> {
